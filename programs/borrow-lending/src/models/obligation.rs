use crate::prelude::*;
use std::cmp::Ordering;
use std::convert::{TryFrom, TryInto};

#[account]
pub struct Obligation {
    pub last_update: LastUpdate,
    pub lending_market: Pubkey,
    pub owner: Pubkey,
    // Ideally we'd use a const generic, but that's not supported by anchor.
    // Second to ideal we'd use a const, but that's not supported either.
    pub reserves: [ObligationReserve; 10],
    /// Market value of deposits
    pub deposited_value: SDecimal,
    /// Market value of borrows
    pub borrowed_value: SDecimal,
    /// The maximum borrow value at the weighted average loan to value ratio.
    pub allowed_borrow_value: SDecimal,
    /// The dangerous borrow value at the weighted average liquidation
    /// threshold.
    pub unhealthy_borrow_value: SDecimal,
}

#[derive(AnchorSerialize, AnchorDeserialize, Clone, Copy, Debug, PartialEq)]
pub enum ObligationReserve {
    Empty,
    Collateral { inner: ObligationCollateral },
    Liquidity { inner: ObligationLiquidity },
}

#[derive(AnchorSerialize, AnchorDeserialize, Clone, Copy, Debug, PartialEq)]
pub struct ObligationCollateral {
    pub deposit_reserve: Pubkey,
    pub deposited_amount: u64,
    pub market_value: SDecimal,
}

#[derive(AnchorSerialize, AnchorDeserialize, Clone, Copy, Debug, PartialEq)]
pub struct ObligationLiquidity {
    pub borrow_reserve: Pubkey,
    /// Borrow rate used for calculating interest.
    pub cumulative_borrow_rate: SDecimal,
    /// Amount of liquidity borrowed plus interest.
    pub borrowed_amount: SDecimal,
    pub market_value: SDecimal,
}

impl Default for ObligationReserve {
    fn default() -> Self {
        Self::Empty
    }
}

impl Default for Obligation {
    fn default() -> Self {
        Self {
            // this will compile err if the const doesn't match the hard coded
            // number in the struct
            reserves: [ObligationReserve::Empty;
                consts::MAX_OBLIGATION_RESERVES],
            last_update: LastUpdate::default(),
            lending_market: Pubkey::default(),
            owner: Pubkey::default(),
            deposited_value: Decimal::zero().into(),
            borrowed_value: Decimal::zero().into(),
            allowed_borrow_value: Decimal::zero().into(),
            unhealthy_borrow_value: Decimal::zero().into(),
        }
    }
}

impl Obligation {
    /// Withdraw collateral and remove it from deposits if zeroed out
    pub fn withdraw(
        &mut self,
        withdraw_amount: u64,
        collateral_index: usize,
    ) -> Result<()> {
        match &mut self.reserves[collateral_index] {
            ObligationReserve::Collateral { inner: collateral }
                if collateral.deposited_amount == withdraw_amount =>
            {
                self.reserves[collateral_index] = ObligationReserve::Empty;
                Ok(())
            }
            ObligationReserve::Collateral {
                inner: mut collateral,
            } => {
                collateral.withdraw(withdraw_amount)?;
                Ok(())
            }
            _ => {
                msg!(
                    "Expected a collateral at index {}, aborting",
                    collateral_index
                );
                Err(ProgramError::InvalidArgument.into())
            }
        }
    }

    pub fn has_borrows(&self) -> bool {
        self.reserves
            .iter()
            .find(|reserve| {
                matches!(reserve, ObligationReserve::Liquidity { inner: _ })
            })
            .is_some()
<<<<<<< HEAD
    }

    pub fn has_deposits(&self) -> bool {
        self.reserves
            .iter()
            .find(|reserve| {
                matches!(reserve, ObligationReserve::Collateral { inner: _ })
            })
            .is_some()
=======
>>>>>>> 27a11643
    }

    // ref. eq. (7)
    pub fn max_withdraw_value(&self) -> Result<Decimal> {
        let required_deposit_value = self
            .borrowed_value
            .to_dec()
            .try_mul(self.deposited_value.to_dec())?
            .try_div(self.allowed_borrow_value.to_dec())?;
        if required_deposit_value >= self.deposited_value.into() {
            return Ok(Decimal::zero());
        }
        self.deposited_value
            .to_dec()
            .try_sub(required_deposit_value)
    }

    pub fn get_collateral(
        &self,
        key: Pubkey,
    ) -> Option<(usize, &ObligationCollateral)> {
        self.reserves
            .iter()
            .enumerate()
            .find_map(|(index, reserve)| match reserve {
                ObligationReserve::Collateral { ref inner }
                    if inner.deposit_reserve == key =>
                {
                    Some((index, inner))
                }
                _ => None,
            })
    }

    pub fn deposit(
        &mut self,
        reserve_key: Pubkey,
        collateral_amount: u64,
    ) -> Result<()> {
        let mut first_empty = None;
        for (i, reserve) in self.reserves.iter_mut().enumerate() {
            match reserve {
                ObligationReserve::Empty if first_empty.is_none() => {
                    first_empty = Some(i);
                }
                ObligationReserve::Collateral { ref mut inner }
                    if inner.deposit_reserve == reserve_key =>
                {
                    inner.deposit(collateral_amount)?;
                    return Ok(());
                }
                _ => (),
            };
        }

        if let Some(i) = first_empty {
            let mut collateral = ObligationCollateral::new(reserve_key);
            collateral.deposit(collateral_amount)?;
            self.reserves[i] =
                ObligationReserve::Collateral { inner: collateral };

            Ok(())
        } else {
            msg!(
                "Cannot add another reserve because limit of {} \
                has been reached",
                self.reserves.len()
            );
            Err(ErrorCode::ObligationReserveLimit.into())
        }
    }
}

impl ObligationLiquidity {
    pub fn accrue_interest(
        &mut self,
        cumulative_borrow_rate: Decimal,
    ) -> Result<()> {
        let prev_cumulative_borrow_rate: Decimal =
            self.cumulative_borrow_rate.into();
        match cumulative_borrow_rate.cmp(&prev_cumulative_borrow_rate) {
            Ordering::Less => {
                msg!("Interest rate cannot be negative");
                return Err(ErrorCode::NegativeInterestRate.into());
            }
            Ordering::Equal => {}
            Ordering::Greater => {
                let compounded_interest_rate: Rate = cumulative_borrow_rate
                    .try_div(prev_cumulative_borrow_rate)?
                    .try_into()?;

                self.borrowed_amount = Rate::try_from(self.borrowed_amount)?
                    .try_mul(compounded_interest_rate)?
                    .into();
                self.cumulative_borrow_rate = cumulative_borrow_rate.into();
            }
        }

        Ok(())
    }
}

impl ObligationCollateral {
    fn new(deposit_reserve: Pubkey) -> Self {
        Self {
            deposit_reserve,
            market_value: Decimal::zero().into(),
            deposited_amount: 0,
        }
    }

    fn deposit(&mut self, collateral_amount: u64) -> Result<()> {
        self.deposited_amount = self
            .deposited_amount
            .checked_add(collateral_amount)
            .ok_or(ErrorCode::MathOverflow)?;

        Ok(())
    }

    fn withdraw(&mut self, collateral_amount: u64) -> Result<()> {
        self.deposited_amount = self
            .deposited_amount
            .checked_sub(collateral_amount)
            .ok_or(ErrorCode::MathOverflow)?;
        Ok(())
    }
}<|MERGE_RESOLUTION|>--- conflicted
+++ resolved
@@ -106,7 +106,6 @@
                 matches!(reserve, ObligationReserve::Liquidity { inner: _ })
             })
             .is_some()
-<<<<<<< HEAD
     }
 
     pub fn has_deposits(&self) -> bool {
@@ -116,8 +115,6 @@
                 matches!(reserve, ObligationReserve::Collateral { inner: _ })
             })
             .is_some()
-=======
->>>>>>> 27a11643
     }
 
     // ref. eq. (7)
